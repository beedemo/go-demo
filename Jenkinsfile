--- conflicted
+++ resolved
@@ -20,10 +20,8 @@
   stages {
     stage("Prepare Build Environment") {
       steps {
-<<<<<<< HEAD
+
         //checkout code for all stages - sharing agent across stages
-=======
->>>>>>> 9aed8e61
         checkout scm
         //load image in saved in agent
         sh 'docker load -i /jenkins/go-demo-unit-cache.tar'
